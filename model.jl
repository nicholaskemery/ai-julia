--- conflicted
+++ resolved
@@ -6,12 +6,7 @@
 const DEFAULT_ITER_MAX_ITERS = 100
 const DEFAULT_SOLVER_TOL = 1e-6
 const DEFAULT_SOLVER_MAX_ITERS = 100
-<<<<<<< HEAD
-const EPSILON = 1e-4
-
-=======
 const EPSILON = 1e-8
->>>>>>> 7d242e23
 
 struct ProdFunc
     n::Integer
@@ -66,12 +61,10 @@
 end
 
 function get_total_safety(s::Array)
-    println("s: ", s)
     probas = s ./ (1. .+ s)
     # if s is infinite, proba should be 1
     probas[isnan.(probas)] .= 1.
     out = prod(probas, dims = ndims(s))
-    println("total_safety: ", out)
     return out
 end
 
@@ -85,15 +78,11 @@
 
 function reward(csf::CSF, i::Integer, p::Vector)
     sum_ = sum(p)
-<<<<<<< HEAD
-    win_proba = sum_ > EPSILON ? p[i] / sum_ : 0.5
-=======
     if sum_ == 0.
         # win_proba = 1 / n
         return (csf.w + csf.l) / length(p)
     end
     win_proba = p[i] / sum_
->>>>>>> 7d242e23
     return (
         (csf.w + p[i] * csf.a_w) * win_proba
         + (csf.l + p[i] * csf.a_l) * (1. - win_proba)
@@ -102,15 +91,11 @@
 
 function all_rewards(csf::CSF, p::Vector)
     sum_ = sum(p)
-<<<<<<< HEAD
-    win_probas = sum_ > EPSILON ? p ./ sum(p) : fill(0.5, size(p))
-=======
     if sum_ == 0.
         # win_probas = [1/n, ..., 1/n]
         return fill((csf.w + csf.l) / length(p), length(p))
     end
     win_probas = p ./ sum_
->>>>>>> 7d242e23
     return (
         (csf.w .+ p .* csf.a_w) .* win_probas
         .+ (csf.l .+ p .* csf.a_l) .* (1. .- win_probas)
@@ -119,16 +104,11 @@
 
 function reward_deriv(csf::CSF, i::Integer, p::Vector)
     sum_ = sum(p)
-<<<<<<< HEAD
-    win_proba = sum_ > EPSILON ? p[i] / sum_ : 0.5
-    win_proba_deriv = sum_ > EPSILON ? (sum_ .- p[i]) ./ sum_.^2 : 0.
-=======
     if sum_ == 0.
         return Inf
     end
     win_proba = p[i] / sum_
     win_proba_deriv = (sum_ .- p[i]) ./ sum_.^2
->>>>>>> 7d242e23
     return (
         csf.a_l + (csf.a_w - csf.a_l) * win_proba
         + (csf.w - csf.l + (csf.a_w - csf.a_l) * p[i]) * win_proba_deriv
@@ -137,16 +117,11 @@
 
 function all_reward_derivs(csf::CSF, p::Vector)
     sum_ = sum(p)
-<<<<<<< HEAD
-    win_probas = sum_ > EPSILON ? p ./ sum_ : fill(0.5, size(p))
-    win_proba_derivs = sum_ > EPSILON ? (sum_ .- p) ./ sum_.^2 : fill(0., size(p))
-=======
     if sum_ == 0.
         return fill(Inf, length(p))
     end
     win_probas = p ./ sum_
     win_proba_derivs = (sum_ .- p) ./ sum_.^2
->>>>>>> 7d242e23
     return (
         csf.a_l .+ (csf.a_w - csf.a_l) .* win_probas
         + (csf.w - csf.l .+ (csf.a_w - csf.a_l) .* p) .* win_proba_derivs
@@ -155,16 +130,11 @@
 
 function reward_and_deriv(csf::CSF, i::Integer, p::Vector)
     sum_ = sum(p)
-<<<<<<< HEAD
-    win_proba = sum_ > EPSILON ? p[i] ./ sum_ : 0.5
-    win_proba_deriv = sum_ > EPSILON ? (sum_ .- p[i]) ./ sum_.^2 : 0.
-=======
     if sum_ == 0.
         return ((csf.w + csf.l) / length(p), Inf)
     end
     win_proba = p[i] ./ sum_
     win_proba_deriv = (sum_ .- p[i]) ./ sum_.^2
->>>>>>> 7d242e23
     reward = (csf.w + p[i] * csf.a_w) * win_proba + (csf.l + p[i] * csf.a_l) * (1. - win_proba)
     return (
         reward,
@@ -175,16 +145,11 @@
 
 function all_rewards_and_derivs(csf::CSF, p::Vector)
     sum_ = sum(p)
-<<<<<<< HEAD
-    win_probas = sum_ > EPSILON ? p ./ sum_ : fill(0.5, size(p))
-    win_proba_derivs = sum_ > EPSILON ? (sum_ .- p) ./ sum_.^2 : fill(0., size(p))
-=======
     if sum_ == 0.
         return (fill((csf.w + csf.l) / length(p), length(p)), fill(Inf, length(p)))
     end
     win_probas = p ./ sum_
     win_proba_derivs = (sum_ .- p) ./ sum_.^2
->>>>>>> 7d242e23
     rewards = (csf.w .+ p .* csf.a_w) .* win_probas .+ (csf.l .+ p .* csf.a_l) .* (1. .- win_probas)
     return (
         rewards,
@@ -573,34 +538,19 @@
     if !roots_sol.success
         return roots_sol
     end
-<<<<<<< HEAD
-    good_sols = SolverResult[]
-    strats = cat(
-        roots_sol.strats,
-        zeros(1, problem.n, 2),  # add zero result
-        dims = 1
-    )
-    println("new strats shape: ", size(strats))
-=======
     strats = reshape(roots_sol.strats, :, problem.n, 2)  # just for if there's only one solution
     n_tries = size(strats)[1]
     converged = falses(n_tries)
     results = Vector{SolverResult}(undef, n_tries)
->>>>>>> 7d242e23
     if verbose
         println("Iterating...")
     end
     Threads.@threads for i in 1:n_tries
         strats_ = copy(selectdim(strats, 1, i))
         iter_sol = solve_iters(problem, strats_; max_iters, tol, verbose)
-<<<<<<< HEAD
-        if true #iter_sol.success
-            push!(good_sols, iter_sol)
-=======
         if iter_sol.success
             converged[i] = true
             results[i] = iter_sol
->>>>>>> 7d242e23
         end
     end
     if !any(converged)
